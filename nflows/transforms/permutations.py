"""Implementations of permutation-like transforms."""

import torch

from nflows.transforms.base import Transform
import nflows.utils.typechecks as check


class Permutation(Transform):
    """Permutes inputs on a given dimension using a given permutation."""

    def __init__(self, permutation, dim=1):
        if permutation.ndimension() != 1:
            raise ValueError("Permutation must be a 1D tensor.")
        if not check.is_positive_int(dim):
            raise ValueError("dim must be a positive integer.")

        super().__init__()
        self._dim = dim
        self.register_buffer("_permutation", permutation)

    @property
    def _inverse_permutation(self):
        return torch.argsort(self._permutation)

    @staticmethod
    def _permute(inputs, permutation, dim):
        if dim >= inputs.ndimension():
            raise ValueError("No dimension {} in inputs.".format(dim))
        if inputs.shape[dim] != len(permutation):
            raise ValueError(
                "Dimension {} in inputs must be of size {}.".format(
                    dim, len(permutation)
                )
            )
        batch_size = inputs.shape[0]
        outputs = torch.index_select(inputs, dim, permutation)
<<<<<<< HEAD
#        logabsdet = torch.zeros(batch_size)
        logabsdet = inputs.new_zeros(batch_size)
        
=======
        logabsdet = inputs.new_zeros(batch_size)
>>>>>>> aae26167
        return outputs, logabsdet

    def forward(self, inputs, context=None):
        return self._permute(inputs, self._permutation, self._dim)

    def inverse(self, inputs, context=None):
        return self._permute(inputs, self._inverse_permutation, self._dim)


class RandomPermutation(Permutation):
    """Permutes using a random, but fixed, permutation. Only works with 1D inputs."""

    def __init__(self, features, dim=1):
        if not check.is_positive_int(features):
            raise ValueError("Number of features must be a positive integer.")
        super().__init__(torch.randperm(features), dim)


class ReversePermutation(Permutation):
    """Reverses the elements of the input. Only works with 1D inputs."""

    def __init__(self, features, dim=1):
        if not check.is_positive_int(features):
            raise ValueError("Number of features must be a positive integer.")
        super().__init__(torch.arange(features - 1, -1, -1), dim)

class RandomBlockPermutation(Permutation):
    """Permutes using a random, but fixed, permutation. Only works with 1D inputs."""

    def __init__(self, features, block_length = 2, dim=1):
        if not check.is_positive_int(features):
            raise ValueError('Number of features must be a positive integer.')
        assert(features % block_length == 0)
        perm_block = torch.randperm(features//block_length)
        perm = []
        for i in perm_block:
            perm += [k for k in range(i*block_length, (i+1)*block_length)]
        perm = torch.tensor(perm)
        
        super().__init__(perm, dim)
        
        <|MERGE_RESOLUTION|>--- conflicted
+++ resolved
@@ -35,13 +35,7 @@
             )
         batch_size = inputs.shape[0]
         outputs = torch.index_select(inputs, dim, permutation)
-<<<<<<< HEAD
-#        logabsdet = torch.zeros(batch_size)
         logabsdet = inputs.new_zeros(batch_size)
-        
-=======
-        logabsdet = inputs.new_zeros(batch_size)
->>>>>>> aae26167
         return outputs, logabsdet
 
     def forward(self, inputs, context=None):
